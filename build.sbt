--- conflicted
+++ resolved
@@ -50,13 +50,8 @@
   libraryDependencies ++= Seq(
     "org.scalatest" %% "scalatest" % "3.2.13" % Test,
     "org.scalatestplus" %% "scalacheck-1-14" % "3.2.2.0" % Test,
-<<<<<<< HEAD
     "org.scalacheck" %% "scalacheck" % "1.17.0" % Test,
-    "ch.qos.logback" % "logback-classic" % "1.4.1" % Test
-=======
-    "org.scalacheck" %% "scalacheck" % "1.16.0" % Test,
     "ch.qos.logback" % "logback-classic" % "1.4.4" % Test
->>>>>>> b353957e
   ),
   ThisBuild / shellPrompt := { state ⇒
     scala.Console.CYAN + Project.extract(state).currentRef.project + "> " + scala.Console.RESET

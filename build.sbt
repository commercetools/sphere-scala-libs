import pl.project13.scala.sbt.JmhPlugin

// sbt-github-actions needs configuration in `ThisBuild`
ThisBuild / crossScalaVersions := Seq("2.12.19", "2.13.13")
ThisBuild / scalaVersion := crossScalaVersions.value.last
ThisBuild / githubWorkflowPublishTargetBranches := List()
ThisBuild / githubWorkflowJavaVersions := List(JavaSpec.temurin("17"))
ThisBuild / githubWorkflowBuildPreamble ++= List(
  WorkflowStep.Sbt(List("scalafmtCheckAll"), name = Some("Check formatting"))
)

// Release

inThisBuild(
  List(
    organization := "com.commercetools",
    licenses += ("Apache-2.0", url("https://www.apache.org/licenses/LICENSE-2.0.html")),
    homepage := Some(url("https://github.com/commercetools/sphere-scala-libs")),
    developers := List(
      Developer(
        id = "commercetools",
        name = "commercetools",
        email = "ondemand@commercetools.com",
        url = url("https://commercetools.com"))),
    githubWorkflowTargetTags ++= Seq("v*"),
    githubWorkflowPublishTargetBranches := Seq(RefPredicate.StartsWith(Ref.Tag("v"))),
    githubWorkflowPublish := Seq(WorkflowStep.Sbt(
      List("ci-release"),
      env = Map(
        "PGP_PASSPHRASE" -> "${{ secrets.PGP_PASSPHRASE }}",
        "PGP_SECRET" -> "${{ secrets.PGP_SECRET }}",
        "SONATYPE_PASSWORD" -> "${{ secrets.SONATYPE_PASSWORD }}",
        "SONATYPE_USERNAME" -> "${{ secrets.SONATYPE_USERNAME }}"
      )
    ))
  ))

lazy val standardSettings = Defaults.coreDefaultSettings ++ Seq(
  logBuffered := false,
  scalacOptions ++= Seq(
    "-deprecation",
    "-unchecked",
    "-feature"
  ),
  javacOptions ++= Seq("-deprecation", "-Xlint:unchecked"),
  // targets Java 8 bytecode (scalac & javac)
  ThisBuild / scalacOptions ++= {
    if (scalaVersion.value.startsWith("2.12")) Seq.empty
    else Seq("-target", "8")
  },
  ThisBuild / javacOptions ++= Seq("-source", "8", "-target", "8"),
  Test / testOptions += Tests.Argument(TestFrameworks.ScalaTest, "-oDF"),
  libraryDependencies ++= Seq(
    "org.scalatest" %% "scalatest" % "3.2.18" % Test,
    "org.scalatestplus" %% "scalacheck-1-16" % "3.2.14.0" % Test,
<<<<<<< HEAD
    "org.scalacheck" %% "scalacheck" % "1.18.0" % Test,
    "ch.qos.logback" % "logback-classic" % "1.5.5" % Test
=======
    "org.scalacheck" %% "scalacheck" % "1.17.1" % Test,
    "ch.qos.logback" % "logback-classic" % "1.5.6" % Test
>>>>>>> c965a9f6
  ),
  ThisBuild / shellPrompt := { state ⇒
    scala.Console.CYAN + Project.extract(state).currentRef.project + "> " + scala.Console.RESET
  }
)

lazy val `sphere-libs` = project
  .in(file("."))
  .settings(standardSettings: _*)
  .settings(publishArtifact := false, publish := {})
  .aggregate(
    `sphere-util`,
    `sphere-json`,
    `sphere-json-core`,
    `sphere-json-derivation`,
    `sphere-mongo`,
    `sphere-mongo-core`,
    `sphere-mongo-derivation`,
    `sphere-mongo-derivation-magnolia`,
    `benchmarks`
  )

lazy val `sphere-util` = project
  .in(file("./util"))
  .settings(standardSettings: _*)
  .settings(homepage := Some(url("https://github.com/commercetools/sphere-scala-libs/README.md")))

lazy val `sphere-json-core` = project
  .in(file("./json/json-core"))
  .settings(standardSettings: _*)
  .dependsOn(`sphere-util`)

lazy val `sphere-json-derivation` = project
  .in(file("./json/json-derivation"))
  .settings(standardSettings: _*)
  .settings(Fmpp.settings: _*)
  .dependsOn(`sphere-json-core`)

lazy val `sphere-json` = project
  .in(file("./json"))
  .settings(standardSettings: _*)
  .settings(homepage := Some(
    url("https://github.com/commercetools/sphere-scala-libs/blob/master/json/README.md")))
  .dependsOn(`sphere-json-core`, `sphere-json-derivation`)

lazy val `sphere-mongo-core` = project
  .in(file("./mongo/mongo-core"))
  .settings(standardSettings: _*)
  .dependsOn(`sphere-util`)

lazy val `sphere-mongo-derivation` = project
  .in(file("./mongo/mongo-derivation"))
  .settings(standardSettings: _*)
  .settings(Fmpp.settings: _*)
  .dependsOn(`sphere-mongo-core`)

lazy val `sphere-mongo-derivation-magnolia` = project
  .in(file("./mongo/mongo-derivation-magnolia"))
  .settings(standardSettings: _*)
  .dependsOn(`sphere-mongo-core`)

lazy val `sphere-mongo` = project
  .in(file("./mongo"))
  .settings(standardSettings: _*)
  .settings(homepage := Some(
    url("https://github.com/commercetools/sphere-scala-libs/blob/master/mongo/README.md")))
  .dependsOn(`sphere-mongo-core`, `sphere-mongo-derivation`)

// benchmarks

lazy val benchmarks = project
  .settings(standardSettings: _*)
  .settings(publishArtifact := false, publish := {})
  .enablePlugins(JmhPlugin)
  .dependsOn(`sphere-util`, `sphere-json`, `sphere-mongo`)<|MERGE_RESOLUTION|>--- conflicted
+++ resolved
@@ -53,13 +53,8 @@
   libraryDependencies ++= Seq(
     "org.scalatest" %% "scalatest" % "3.2.18" % Test,
     "org.scalatestplus" %% "scalacheck-1-16" % "3.2.14.0" % Test,
-<<<<<<< HEAD
     "org.scalacheck" %% "scalacheck" % "1.18.0" % Test,
-    "ch.qos.logback" % "logback-classic" % "1.5.5" % Test
-=======
-    "org.scalacheck" %% "scalacheck" % "1.17.1" % Test,
     "ch.qos.logback" % "logback-classic" % "1.5.6" % Test
->>>>>>> c965a9f6
   ),
   ThisBuild / shellPrompt := { state ⇒
     scala.Console.CYAN + Project.extract(state).currentRef.project + "> " + scala.Console.RESET

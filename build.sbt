import pl.project13.scala.sbt.JmhPlugin


lazy val publishSettings = Seq(
  releaseCrossBuild := true,
  UpdateVersionInFiles("sphere-util", file("README.md")),
  UpdateVersionInFiles("sphere-json", file("README.md"), file("json/README.md")),
  UpdateVersionInFiles("sphere-mongo", file("README.md"), file("mongo/README.md"))
) ++ BintrayPlugin.bintraySettings

lazy val standardSettings = Defaults.coreDefaultSettings ++ publishSettings ++ Seq(
  organization := "io.sphere",
  scalaVersion := "2.13.3",
  crossScalaVersions := Seq("2.12.11", scalaVersion.value),
  licenses += ("Apache-2.0", url("https://www.apache.org/licenses/LICENSE-2.0.html")),
  logBuffered := false,
  scalacOptions ++= Seq(
    "-deprecation",
    "-unchecked",
    "-feature"
  ),
  javacOptions ++= Seq("-deprecation", "-Xlint:unchecked"),
  testOptions in Test += Tests.Argument(TestFrameworks.ScalaTest, "-oDF"),
  libraryDependencies ++= Seq(
<<<<<<< HEAD
    "org.scalatest" %% "scalatest" % "3.2.0" % Test,
    "org.scalatestplus" %% "scalacheck-1-14" % "3.2.1.0" % Test,
=======
    "org.scalatest" %% "scalatest" % "3.2.1" % Test,
    "org.scalatestplus" %% "scalacheck-1-14" % "3.2.0.0" % Test,
>>>>>>> 06b68664
    "org.scalacheck" %% "scalacheck" % "1.14.3" % Test,
    "ch.qos.logback" % "logback-classic" % "1.2.3" % Test
  ),
  shellPrompt in ThisBuild := { state ⇒
    scala.Console.CYAN + Project.extract(state).currentRef.project + "> " + scala.Console.RESET
  }
)

lazy val `sphere-libs` = project.in(file("."))
  .settings(standardSettings: _*)
  .settings(
    publishArtifact := false,
    publish := {})
  .disablePlugins(BintrayPlugin)
  .aggregate(
    `sphere-util`,
    `sphere-json`,
    `sphere-json-core`,
    `sphere-json-derivation`,
    `sphere-mongo`,
    `sphere-mongo-core`,
    `sphere-mongo-derivation`,
    `sphere-mongo-derivation-magnolia`)

lazy val `sphere-util` = project.in(file("./util"))
  .settings(standardSettings: _*)
  .settings(homepage := Some(url("https://github.com/sphereio/sphere-scala-libs/README.md")))


lazy val `sphere-json-core` = project.in(file("./json/json-core"))
  .settings(standardSettings: _*)
  .dependsOn(`sphere-util`)

lazy val `sphere-json-derivation` = project.in(file("./json/json-derivation"))
  .settings(standardSettings: _*)
  .settings(Fmpp.settings: _*)
  .dependsOn(`sphere-json-core`)

lazy val `sphere-json` = project.in(file("./json"))
  .settings(standardSettings: _*)
  .settings(homepage := Some(url("https://github.com/sphereio/sphere-scala-libs/blob/master/json/README.md")))
  .dependsOn(`sphere-json-core`, `sphere-json-derivation`)


lazy val `sphere-mongo-core` = project.in(file("./mongo/mongo-core"))
  .settings(standardSettings: _*)
  .dependsOn(`sphere-util`)

lazy val `sphere-mongo-derivation` = project.in(file("./mongo/mongo-derivation"))
  .settings(standardSettings: _*)
  .settings(Fmpp.settings: _*)
  .dependsOn(`sphere-mongo-core`)

lazy val `sphere-mongo-derivation-magnolia` = project.in(file("./mongo/mongo-derivation-magnolia"))
  .settings(standardSettings: _*)
  .dependsOn(`sphere-mongo-core`)

lazy val `sphere-mongo` = project.in(file("./mongo"))
  .settings(standardSettings: _*)
  .settings(homepage := Some(url("https://github.com/sphereio/sphere-scala-libs/blob/master/mongo/README.md")))
  .dependsOn(`sphere-mongo-core`, `sphere-mongo-derivation`)

// benchmarks

lazy val benchmarks = project
  .settings(standardSettings: _*)
  .settings(
    publishArtifact := false,
    publish := {})
  .enablePlugins(JmhPlugin)
  .disablePlugins(BintrayPlugin)
  .dependsOn(`sphere-util`, `sphere-json`, `sphere-mongo`)<|MERGE_RESOLUTION|>--- conflicted
+++ resolved
@@ -22,13 +22,8 @@
   javacOptions ++= Seq("-deprecation", "-Xlint:unchecked"),
   testOptions in Test += Tests.Argument(TestFrameworks.ScalaTest, "-oDF"),
   libraryDependencies ++= Seq(
-<<<<<<< HEAD
-    "org.scalatest" %% "scalatest" % "3.2.0" % Test,
+    "org.scalatest" %% "scalatest" % "3.2.1" % Test,
     "org.scalatestplus" %% "scalacheck-1-14" % "3.2.1.0" % Test,
-=======
-    "org.scalatest" %% "scalatest" % "3.2.1" % Test,
-    "org.scalatestplus" %% "scalacheck-1-14" % "3.2.0.0" % Test,
->>>>>>> 06b68664
     "org.scalacheck" %% "scalacheck" % "1.14.3" % Test,
     "ch.qos.logback" % "logback-classic" % "1.2.3" % Test
   ),

--- conflicted
+++ resolved
@@ -1,12 +1,8 @@
-<<<<<<< HEAD
 ## 0.7.0
 
 * use Cats instead of Scalaz.
 
-## 0.6.13-SNAPSHOT
-=======
 ## 0.6.13 (2017-05-10)
->>>>>>> 55c601b9
 
 * update dependencies
 * optimize performance of `FromJSON[List[A]]` and `FromJSON[Vector[A]]`

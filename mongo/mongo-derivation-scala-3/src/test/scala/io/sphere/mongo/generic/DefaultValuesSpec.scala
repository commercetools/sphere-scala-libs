package io.sphere.mongo.generic

import io.sphere.mongo.MongoUtils.*
import io.sphere.mongo.generic.DefaultMongoFormats.given
import io.sphere.mongo.format.MongoFormat
import org.scalatest.matchers.must.Matchers
import org.scalatest.wordspec.AnyWordSpec

class DefaultValuesSpec extends AnyWordSpec with Matchers:
  import DefaultValuesSpec.*

  "deriving MongoFormat" must {
    "handle default values" in {
      val dbo = dbObj()
<<<<<<< HEAD
      // val test = MongoFormat[Test].fromMongoValue(dbo)
      // test.value1 mustBe "hello"
      // test.value2 mustBe None
      // test.value3 mustBe None
      // test.value4 mustBe Some("hi")
=======
      val test = TypedMongoFormat[Test].fromMongoValue(dbo)
      test.value1 mustBe "hello"
      test.value2 mustBe None
      test.value3 mustBe None
      test.value4 mustBe Some("hi")
>>>>>>> 2f5d1eb9
    }
  }

object DefaultValuesSpec:
  case class Test(
      value1: String = "hello",
      value2: Option[String],
      value3: Option[String] = None,
      value4: Option[String] = Some("hi")
  )
<<<<<<< HEAD
  // object Test:
  //   implicit val mongo: MongoFormat[Test] = mongoProduct(apply _)
=======
  object Test:
    implicit val mongo: TypedMongoFormat[Test] = deriveMongoFormat
>>>>>>> 2f5d1eb9
<|MERGE_RESOLUTION|>--- conflicted
+++ resolved
@@ -12,19 +12,11 @@
   "deriving MongoFormat" must {
     "handle default values" in {
       val dbo = dbObj()
-<<<<<<< HEAD
-      // val test = MongoFormat[Test].fromMongoValue(dbo)
-      // test.value1 mustBe "hello"
-      // test.value2 mustBe None
-      // test.value3 mustBe None
-      // test.value4 mustBe Some("hi")
-=======
       val test = TypedMongoFormat[Test].fromMongoValue(dbo)
       test.value1 mustBe "hello"
       test.value2 mustBe None
       test.value3 mustBe None
       test.value4 mustBe Some("hi")
->>>>>>> 2f5d1eb9
     }
   }
 
@@ -35,10 +27,5 @@
       value3: Option[String] = None,
       value4: Option[String] = Some("hi")
   )
-<<<<<<< HEAD
-  // object Test:
-  //   implicit val mongo: MongoFormat[Test] = mongoProduct(apply _)
-=======
   object Test:
-    implicit val mongo: TypedMongoFormat[Test] = deriveMongoFormat
->>>>>>> 2f5d1eb9
+    implicit val mongo: TypedMongoFormat[Test] = deriveMongoFormat
--- conflicted
+++ resolved
@@ -78,13 +78,8 @@
 
   implicit def vecFormat[@specialized A](implicit f: MongoFormat[A]): MongoFormat[Vector[A]] =
     new MongoFormat[Vector[A]] {
-<<<<<<< HEAD
-      import scala.jdk.CollectionConverters._
-      override def toMongoValue(a: Vector[A]) = {
-=======
       import scala.collection.JavaConverters._
       override def toMongoValue(a: Vector[A]): BasicBSONList = {
->>>>>>> 020a6fd0
         val m = new BasicBSONList()
         if (a.nonEmpty) m.addAll(a.map(f.toMongoValue(_).asInstanceOf[AnyRef]).asJavaCollection)
         m
@@ -108,13 +103,8 @@
 
   implicit def listFormat[@specialized A](implicit f: MongoFormat[A]): MongoFormat[List[A]] =
     new MongoFormat[List[A]] {
-<<<<<<< HEAD
-      import scala.jdk.CollectionConverters._
-      override def toMongoValue(a: List[A]) = {
-=======
       import scala.collection.JavaConverters._
       override def toMongoValue(a: List[A]): BasicBSONList = {
->>>>>>> 020a6fd0
         val m = new BasicBSONList()
         if (a.nonEmpty) m.addAll(a.map(f.toMongoValue(_).asInstanceOf[AnyRef]).asJavaCollection)
         m
@@ -138,13 +128,8 @@
 
   implicit def setFormat[@specialized A](implicit f: MongoFormat[A]): MongoFormat[Set[A]] =
     new MongoFormat[Set[A]] {
-<<<<<<< HEAD
-      import scala.jdk.CollectionConverters._
-      override def toMongoValue(a: Set[A]) = {
-=======
       import scala.collection.JavaConverters._
       override def toMongoValue(a: Set[A]): BasicBSONList = {
->>>>>>> 020a6fd0
         val m = new BasicBSONList()
         if (a.nonEmpty) m.addAll(a.map(f.toMongoValue(_).asInstanceOf[AnyRef]).asJavaCollection)
         m

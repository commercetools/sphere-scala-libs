--- conflicted
+++ resolved
@@ -2,10 +2,6 @@
   "com.typesafe.scala-logging" %% "scala-logging" % "3.9.4",
   "joda-time" % "joda-time" % "2.12.7",
   "org.joda" % "joda-convert" % "2.2.3",
-<<<<<<< HEAD
-  ("org.typelevel" % "cats-core" % "2.10.0").cross(CrossVersion.binary),
-=======
-  "org.typelevel" %% "cats-core" % "2.12.0",
->>>>>>> 5e1a40f7
+  ("org.typelevel" % "cats-core" % "2.12.0").cross(CrossVersion.binary),
   "org.json4s" %% "json4s-scalap" % "4.0.7"
 )
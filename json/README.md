# sphere-json

Typeclasses & derived instances on top of [json4s](http://json4s.org/).

![Cats Friendly Badge](https://typelevel.org/cats/img/cats-badge-tiny.png) 

## Motivation

sphere-json was created with the following goals / requirements:

  - A typeclass-based approach for flexibility (easily define serialization formats for 3rd party types)
    and type-safety (look for / pick "serializers" at compile-time)
  - A primary focus on product and sum types (case classes/objects and sealed hierarchies of these)
  - Easy accumulation of errors on deserialization of case classes with multiple fields
  - Minimal to no use of reflection, especially not during the actual (de-)serialization process
  - Due to facing hundreds of data types and thousands of fields, a way to "derive"
    standard instances without much boilerplate.

Therefore, you might want to use this library if:

  - You are already using json4s and intend to keep using it.
  - You are almost exclusively using case classes / objects for your serializable data types.
  - You want a typeclass-based approach for JSON serialization.
  - You want to accumulate errors.
  - You are dealing with hundreds of data types and many more fields to serialize.
  - The JSON produced by the derived instances suits your needs.

## Repository

Until the artifacts are released to Maven Central, please use our public repo:

    resolvers += Resolver.bintrayRepo("commercetools", "maven")

<<<<<<< HEAD
    libraryDependencies += "io.sphere" %% "sphere-json" % "0.10.3"
=======
    libraryDependencies += "io.sphere" %% "sphere-json" % "0.11.1"
>>>>>>> ac05ec12

## Basic Usage

sphere-json defines three simple type classes in the form of the following traits:

    import cats.data.ValidatedNel
    trait FromJSON[A] {
      def read(jval: JValue): ValidatedNel[JSONError, A]
    }
    trait ToJSON[A] {
      def write(value: A): JValue
    }
    trait JSON[A] extends FromJSON[A] with ToJSON[A]

The core API are two methods from the `io.sphere.json` package:

    import cats.data.ValidatedNel
    def fromJSON[A: FromJSON](json: String): ValidatedNel[JSONError, A]
    def toJSON[A: ToJSON](a: A): String

To use your own types with these methods you need to define the corresponding type class instances
and make sure they're either in implicit scope when calling these methods or by passing them in
manually. A typical place for defining typeclass instances is in the companion objects of the types
themselves:

    case class User(name: String, age: Int, location: String)
    object User {
      implicit val json: JSON[User] = new JSON[User] { ... }
    }

You can implement these instances completely by hand, which provides the most flexibility but can
be a bit tedious and repetitive in standard cases. To help with applicative-style parsing of fields,
there is another method available from the same package:

    def field[A: FromJSON](name: String, default: Option[A] = None)(jval: JValue): ValidatedNel[JSONError, A]

It can be used in an implementation of `read` as follows:

    implicit val json: JSON[User] = new JSON[User] {
      import cats.data.ValidatedNel
      import cats.syntax.apply._

      def read(jval: JValue): ValidatedNel[JSONError, User] = jval match {
        case o: JObject =>
          (field[String]("name")(o),
           field[Int]("age")(o),
           field[String]("location")(o)).mapN(User.apply)
        case _ => fail("JSON object expected.")
      }

      def write(u: User): JValue = JObject(List(
        "name" → toJValue(u.name),
        "age" → toJValue(u.age),
        "location" → toJValue(u.location)
      ))
    }
  }

## using `ToJSON.instance`

```
import java.util.UUID

case class User(id: UUID, firstName: String, age: Int)

import io.sphere.json._

implicit val encodeUser: ToJSON[User] = ToJSON.instance[User](u ⇒ JObject(List(
  "id" → toJValue(u.id),
  "first_name" → toJValue(u.firstName),
  "age" → toJValue(u.age)
)))

val id = UUID.randomUUID()
val json = toJValue(User(UUID.randomUUID(), "bidule", 109))
```

## Deriving Instances for `JSON`

sphere-json comes with a few functions that generically derive `JSON` instances.
These functions employ some reflection to get the field names and their default values,
however, the results of gathering this information are memoized and it only applies during
creation of the actual JSON instance, not during subsequent (de)serialization using that instance.

All of the following functionality is provided by the `io.sphere.json.generic` package. The most general
way to get a derived `JSON` instance for some type is to use the `deriveJSON` macro:

    implicit val json: JSON[MyType] = deriveJSON[MyType]

The `deriveJSON` macro expands to a call of one of several underlying generic methods
that can also be used directly and are described further below.

The `read` implementations of derived instances always use applicative-style parsing
(be using applicative builders via `|@|`) via the `Validated` type
provided by cats for error accumulation. The `write` implementations take the values
out of the case class instances via the compiler-generated `productElement(i)` methods,
so there is no reflection involved during the actual (de-)serialization process of
derived instances.

> Note that at this time only `JSON` instances can be generically derived, not separate
> `FromJSON` or `ToJSON` instances. However, it is easy to expose a `JSON` instance as only
> a `FromJSON` or `ToJSON` by typing the implicit definition appropriately.

### Case Classes (product types)

Given

    case class Foo(x: String, y: Int)

an instance defined as

    implicit val json = deriveJSON[Foo]

expands to

    implicit val json = jsonProduct(Foo.apply _)

`jsonProduct` is an overloaded method that, when given a constructor function
`(X1, ..., XN) => X` where `X <: Product` and `X1` to `XN` are the argument types,
creates a `JSON[X]` instance.

Case classes using such a derived instance are serialized as JSON objects.

### Singleton Objects

Given

    object Foo

an instance defined as

    implicit val json = deriveJSON[Foo.type]

expands to

    implicit val json = jsonSingleton(Foo)

The derived instance serializes the singleton object as a string (the simple class name
minus any `$` signs by default).

### Sealed Traits / Abstract Classes (sum types)

Given

    sealed abstract class X
    case class A(a: Int) extends X
    case class B(b: String) extends X
    case object C extends X

an instance defined as

    implicit val json = deriveJSON[X]

Expands to:

    implicit val json = {
      implicit val json0 = jsonProduct(A.apply _)
      implicit val json1 = jsonProduct(B.apply _)
      implicit val json2 = jsonProduct0(C)
      jsonTypeSwitch[X, A, B, C.type](Nil)
    }

As can be seen in the example, when using `deriveJSON` on a `sealed` type,
the instances for all the other types that make up the sum type are automatically
defined in a nested scope and will only be visible to the final `jsonTypeSwitch`
invocation, which creates a `JSON[X]` instance that adds a `type` field to the JSON
on serialization that is subsequently used on deserialization to delegate to the right
typeclass instance of either `A`, `B` or `C`.

All members of such a sum type are serialized as JSON objects with a `type` field whose
values are the simple class names (minus any `$` signs) of the classes involved.
The name of this extra field as well as the values used for each type can be configured.

### Enumerations

Given

    object MyEnum extends Enumeration {
      val One, Two, Three = Value
    }

an instance defined as

    implicit val json = deriveJSON[MyEnum.Value]

expands to

    implicit val json = jsonEnum(MyEnum)


### Configuration

Some details of the behavior of derived JSON instances for product and sum types can be configured via annotations:

 * `@JSONKey([name])` - Applied on a case class constructor field. Specifies the field name to use in JSON,
               instead of defaulting to the field name of the case class.
 * `@JSONIgnore` - Applied on a case class constructor field. Specifies to ignore a certain field on serialization.
                  The field *must* have a default value.
 * `@JSONEmbedded` - Applied on a case class constructor field whose type is another case class.
                    Specifies to embed / flatten all attributes of the nested object
                    into the parent object in JSON. This can be used to work around the 22 field
                    limit of case classes without causing unwanted nesting in the JSON and in general
                    allows your case class nesting to diverge from the JSON object nesting without
                    having to give up the derived instances.
 * `@JSONTypeHintField`([name]) - Applied on a sealed trait, sealed abstract class or case class.
                         Specifies that an extra type field should be added to the JSON,
                         optionally overriding the default name of that field, which is `type`.
                         Note that you typically only need to use this on a sealed type if you
                         want to change the name of the field as derived instances for
                         sealed types always require and add the extra type field.
                         When applied on a case class that is otherwise not part of a sealed type
                         and thus would normally not have a type field added by the derived
                         JSON instance, it forces a type field to always be written for that
                         class anyway, so you can use that if you want to have the extra type field
                         in the JSON of your case class regardless of whether it is actually needed
                         by a sum type deserializer.
 * `@JSONTypeHint(value)` - Applied on a case class or case object. Specifies the value to write to the
                    type field in JSON. If specified, a type field is always added, so you never
                    need to specify both, `JSONTypeHintField` and `JSONTypeHint` on the same type.

Should you need even more customization for a specific type, you are better off writing the
JSON instance(s) for that type(s) by hand. The derived instances are mere convenience. For us they
cover ~80% of the cases and the rest are specially handcrafted instances due to very specific
(de)serialization requirements or limitations of the current derivation process.

> Using annotations for that kind of customization is surely not ideal and defeats one
> of the advantages of typeclasses as you cannot retroactively add annotations to types
> that you don't own. Deriving instances for such types without any customized configuration
> works fine, however. The use of annotations here for customizing the derived instances is more
> of an old wart that is hopefully removed in the future.

### Reuse of Derived Instances

A case that comes up every now and then is the need to add one or more computed `val`s of a case class or object
to the JSON representation that are not part of the constructor. A solution that can be applied in these and
similar cases without having to skip the derived instance completely is this:

    case class X(a: Int, b: String) {
      val c = a * 10
    }
    object X {
      private val _json = deriveJSON[X]
      implicit val json = new JSON[X] {
        def read(j: JValue) = _json.read(j)
        def write(x: X) = _json.write(x) ++ JField("c", toJValue(x.c))
      }
    }

### Common Pitfalls

Here are some common pitfalls that you might encounter with the current derived instances.

### Default Values

Please note that the default values from case class constructors are obtained only once.
In other words, only a single default value is obtained for each field once when reflecting
on the case class constructor arguments. This is by design but can trip you up if you're
using "dynamic" default values, (e.g. x: DateTime = new DateTime()). We generally discourage
doing that. Case class constructors should be pure functions.

## Dependencies

 * json4s
 * sphere-util
   * cats
   * joda-time
   * slf4j

## License

Apache 2.0 license.

## Credits

The basic typeclass-based functionality of this library outside of the `io.sphere.json.generic` package
is mostly just a repetition of what most other typeclass-based JSON implementations are doing, it has the
most in common with `lift-json-scalaz` due to sharing the approach to error-acumulation provided by scalaz's
Validation data type and its applicative instance.

## Other Projects <a id="other-projects"></a>

A lot has happened in the Scala JSON landscape since this project was initially created internally and there are now
plenty of options to choose from, many of which are very similar. For that reason, it is worth mentioning some
other projects that you might want to evaluate:

  * [circe](https://circe.github.io/circe/):
    Typeclasses and deriving instances with shapeless which are very similar to sphere-json, also based on cats.

  * [lift-json-scalaz](https://github.com/lift/framework/commits/master/core/json-scalaz):
    Typeclasses and some utility functions on top of lift-json that integrate with some parts of scalaz.

 * [sjson](https://github.com/debasishg/sjson):
    Provides reflection and typeclass-based serialization as two alternatives. Also comes with
    generic functions for deriving typeclass instances for case classes.

 * [argonaut](http://argonaut.io/):
    Also using typeclasses. Very well integrated with scalaz, includes a zipper, (partial) lenses and much more.

 * [play-json](https://github.com/playframework/play-json):
    Since version 2.0/2.1, typeclasses and macros for deriving instances which are very
    similar to sphere-json.

 * [spray-json](https://github.com/spray/spray-json):
    Yet again typeclasses and generic functions for deriving instances for case classes.
    Also very similar to sphere-json.

 * [salat](https://github.com/novus/salat):
    Not primarily for JSON but focused on getting case class instances in and out of MongoDB.
    JSON serialization is an additional feature. No typeclasses.

<|MERGE_RESOLUTION|>--- conflicted
+++ resolved
@@ -31,11 +31,7 @@
 
     resolvers += Resolver.bintrayRepo("commercetools", "maven")
 
-<<<<<<< HEAD
-    libraryDependencies += "io.sphere" %% "sphere-json" % "0.10.3"
-=======
     libraryDependencies += "io.sphere" %% "sphere-json" % "0.11.1"
->>>>>>> ac05ec12
 
 ## Basic Usage
 

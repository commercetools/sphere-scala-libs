--- conflicted
+++ resolved
@@ -1,13 +1,8 @@
 val catsVersion = "1.6.1"
 
 libraryDependencies ++= Seq(
-<<<<<<< HEAD
-  "org.json4s"                  %% "json4s-jackson"   % "3.6.6",
+  "org.json4s"                  %% "json4s-jackson"   % "3.6.7",
   "com.fasterxml.jackson.core"  %  "jackson-databind" % "2.9.9.3",
-=======
-  "org.json4s"                  %% "json4s-jackson"   % "3.6.7",
-  "com.fasterxml.jackson.core"  %  "jackson-databind" % "2.9.9",
->>>>>>> 0ba765a6
   "org.typelevel"               %% "cats-macros"      % catsVersion,
   "org.typelevel"               %% "cats-core"        % catsVersion
 )
--- conflicted
+++ resolved
@@ -15,12 +15,9 @@
 /** Provides functions for reading & writing JSON, via type classes JSON/JSONR/JSONW. */
 package object json extends Logging {
 
-<<<<<<< HEAD
-=======
   private[json] val JavaYearMonthFormatter =
     DateTimeFormatter.ofPattern("uuuu-MM")
 
->>>>>>> 5e1a40f7
   implicit val liftJsonFormats: DefaultFormats = DefaultFormats
 
   type JValidation[A] = ValidatedNel[JSONError, A]

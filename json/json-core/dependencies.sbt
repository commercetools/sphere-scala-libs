--- conflicted
+++ resolved
@@ -1,10 +1,5 @@
 libraryDependencies ++= Seq(
   "org.json4s"                  %% "json4s-jackson"   % "3.6.11",
-<<<<<<< HEAD
   "com.fasterxml.jackson.core"  %  "jackson-databind" % "2.12.3",
-  "org.typelevel"               %% "cats-core"        % "2.6.0"
-=======
-  "com.fasterxml.jackson.core"  %  "jackson-databind" % "2.12.2",
   "org.typelevel"               %% "cats-core"        % "2.6.1"
->>>>>>> 1cbafdaf
 )
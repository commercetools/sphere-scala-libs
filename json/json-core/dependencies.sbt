libraryDependencies ++= Seq(
<<<<<<< HEAD
  "org.json4s" %% "json4s-jackson" % "4.0.6",
  "com.fasterxml.jackson.core" % "jackson-databind" % "2.13.4",
=======
  "org.json4s" %% "json4s-jackson" % "4.0.5",
  "com.fasterxml.jackson.core" % "jackson-databind" % "2.13.4.2",
>>>>>>> bd7ff6ed
  "org.typelevel" %% "cats-core" % "2.8.0"
)<|MERGE_RESOLUTION|>--- conflicted
+++ resolved
@@ -1,10 +1,5 @@
 libraryDependencies ++= Seq(
-<<<<<<< HEAD
   "org.json4s" %% "json4s-jackson" % "4.0.6",
-  "com.fasterxml.jackson.core" % "jackson-databind" % "2.13.4",
-=======
-  "org.json4s" %% "json4s-jackson" % "4.0.5",
   "com.fasterxml.jackson.core" % "jackson-databind" % "2.13.4.2",
->>>>>>> bd7ff6ed
   "org.typelevel" %% "cats-core" % "2.8.0"
 )
--- conflicted
+++ resolved
@@ -10,15 +10,9 @@
   /* on local mac
   jmh:run -i 10 -wi 10 -f1 -t1
 [info] Benchmark                       Mode  Cnt   Score   Error  Units
-<<<<<<< HEAD
-[info] JsonBenchmark.parseFromString  thrpt   10  67.278 ± 3.246  ops/s
-[info] JsonBenchmark.listReader       thrpt   10  33.854 ± 2.066  ops/s
-[info] JsonBenchmark.vectorReader     thrpt   10  27.585 ± 2.733  ops/s
-=======
 [info] JsonBenchmark.listReader       thrpt   10  57.596 ± 4.598  ops/s
 [info] JsonBenchmark.parseFromString  thrpt   10  73.047 ± 1.757  ops/s
 [info] JsonBenchmark.vectorReader     thrpt   10  56.846 ± 6.712  ops/s
->>>>>>> 55c601b9
    */
 
   @Benchmark
